--- conflicted
+++ resolved
@@ -20,11 +20,7 @@
     <parent>
         <groupId>io.smallrye</groupId>
         <artifactId>smallrye-fault-tolerance-implementation-parent</artifactId>
-<<<<<<< HEAD
         <version>6.0.0-SNAPSHOT</version>
-=======
-        <version>5.4.0</version>
->>>>>>> bc80bbb0
     </parent>
 
     <artifactId>smallrye-fault-tolerance-core</artifactId>
