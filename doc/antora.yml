--- conflicted
+++ resolved
@@ -1,21 +1,13 @@
 name: smallrye-fault-tolerance
 title: SmallRye Fault Tolerance
-<<<<<<< HEAD
 version: main
-=======
-version: 5.5.0
->>>>>>> f923b08e
 nav:
 - modules/ROOT/nav.adoc
 
 asciidoc:
   attributes:
     smallrye-fault-tolerance: SmallRye Fault Tolerance
-<<<<<<< HEAD
     smallrye-fault-tolerance-version: '6.0.0-RC3'
-=======
-    smallrye-fault-tolerance-version: '5.5.0'
->>>>>>> f923b08e
 
     microprofile-fault-tolerance: MicroProfile Fault Tolerance
     microprofile-fault-tolerance-version: '4.0'
