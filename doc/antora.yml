--- conflicted
+++ resolved
@@ -1,21 +1,13 @@
 name: smallrye-fault-tolerance
 title: SmallRye Fault Tolerance
-<<<<<<< HEAD
 version: main
-=======
-version: 5.4.1
->>>>>>> 64bd9f35
 nav:
 - modules/ROOT/nav.adoc
 
 asciidoc:
   attributes:
     smallrye-fault-tolerance: SmallRye Fault Tolerance
-<<<<<<< HEAD
     smallrye-fault-tolerance-version: '6.0.0-RC2'
-=======
-    smallrye-fault-tolerance-version: '5.4.1'
->>>>>>> 64bd9f35
 
     microprofile-fault-tolerance: MicroProfile Fault Tolerance
     microprofile-fault-tolerance-version: '4.0'
