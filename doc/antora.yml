--- conflicted
+++ resolved
@@ -1,24 +1,16 @@
 name: smallrye-fault-tolerance
 title: SmallRye Fault Tolerance
-version: 5.4.0
+version: main
 nav:
 - modules/ROOT/nav.adoc
 
 asciidoc:
   attributes:
     smallrye-fault-tolerance: SmallRye Fault Tolerance
-<<<<<<< HEAD
     smallrye-fault-tolerance-version: '6.0.0-RC1'
-=======
-    smallrye-fault-tolerance-version: '5.4.0'
->>>>>>> bc80bbb0
 
     microprofile-fault-tolerance: MicroProfile Fault Tolerance
     microprofile-fault-tolerance-version: '4.0'
-    microprofile-fault-tolerance-url: https://download.eclipse.org/microprofile/microprofile-fault-tolerance-3.0/microprofile-fault-tolerance-spec-3.0.html
+    microprofile-fault-tolerance-url: https://download.eclipse.org/microprofile/microprofile-fault-tolerance-4.0/microprofile-fault-tolerance-spec-4.0.html
 
-<<<<<<< HEAD
-    vertx4-version: '4.2.3'
-=======
-    vertx4-version: '4.2.6'
->>>>>>> bc80bbb0
+    vertx4-version: '4.2.6'