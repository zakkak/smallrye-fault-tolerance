<?xml version="1.0" encoding="UTF-8"?>
<project xmlns="http://maven.apache.org/POM/4.0.0" xmlns:xsi="http://www.w3.org/2001/XMLSchema-instance" xsi:schemaLocation="http://maven.apache.org/POM/4.0.0 http://maven.apache.org/xsd/maven-4.0.0.xsd">
    <modelVersion>4.0.0</modelVersion>

    <parent>
        <artifactId>smallrye-fault-tolerance-parent</artifactId>
        <groupId>io.smallrye</groupId>
<<<<<<< HEAD
        <version>6.0.0-SNAPSHOT</version>
=======
        <version>5.4.0</version>
>>>>>>> bc80bbb0
    </parent>

    <artifactId>smallrye-fault-tolerance-testsuite-parent</artifactId>
    <packaging>pom</packaging>

    <name>SmallRye Fault Tolerance: Test Suite Parent</name>

    <modules>
        <module>basic</module>
        <!-- uncomment when SmallRye Context Propagation updates to jakarta.* -->
<!--        <module>integration</module>-->
        <module>tck</module>
    </modules>

    <build>
        <plugins>
            <plugin>
                <groupId>org.apache.maven.plugins</groupId>
                <artifactId>maven-install-plugin</artifactId>
                <configuration>
                    <skip>true</skip>
                </configuration>
            </plugin>
            <plugin>
                <groupId>org.sonatype.plugins</groupId>
                <artifactId>nexus-staging-maven-plugin</artifactId>
                <configuration>
                    <skipNexusStagingDeployMojo>true</skipNexusStagingDeployMojo>
                </configuration>
            </plugin>
        </plugins>
    </build>
</project><|MERGE_RESOLUTION|>--- conflicted
+++ resolved
@@ -5,11 +5,7 @@
     <parent>
         <artifactId>smallrye-fault-tolerance-parent</artifactId>
         <groupId>io.smallrye</groupId>
-<<<<<<< HEAD
         <version>6.0.0-SNAPSHOT</version>
-=======
-        <version>5.4.0</version>
->>>>>>> bc80bbb0
     </parent>
 
     <artifactId>smallrye-fault-tolerance-testsuite-parent</artifactId>
@@ -19,8 +15,7 @@
 
     <modules>
         <module>basic</module>
-        <!-- uncomment when SmallRye Context Propagation updates to jakarta.* -->
-<!--        <module>integration</module>-->
+        <module>integration</module>
         <module>tck</module>
     </modules>
 
