<?xml version="1.0" encoding="UTF-8"?>
<!--
 ~  Copyright 2017 Red Hat, Inc.
 ~
 ~  Licensed under the Apache License, Version 2.0 (the "License");
 ~  you may not use this file except in compliance with the License.
 ~  You may obtain a copy of the License at
 ~
 ~    http://www.apache.org/licenses/LICENSE-2.0
 ~
 ~  Unless required by applicable law or agreed to in writing, software
 ~  distributed under the License is distributed on an "AS IS" BASIS,
 ~  WITHOUT WARRANTIES OR CONDITIONS OF ANY KIND, either express or implied.
 ~  See the License for the specific language governing permissions and
 ~  limitations under the License.
 -->
<project xmlns="http://maven.apache.org/POM/4.0.0" xmlns:xsi="http://www.w3.org/2001/XMLSchema-instance" xsi:schemaLocation="http://maven.apache.org/POM/4.0.0 http://maven.apache.org/xsd/maven-4.0.0.xsd">
    <modelVersion>4.0.0</modelVersion>

    <parent>
        <artifactId>smallrye-fault-tolerance-testsuite-parent</artifactId>
        <groupId>io.smallrye</groupId>
<<<<<<< HEAD
        <version>6.0.0-SNAPSHOT</version>
=======
        <version>5.4.0</version>
>>>>>>> bc80bbb0
    </parent>

    <artifactId>smallrye-fault-tolerance-testsuite-basic</artifactId>

    <name>SmallRye Fault Tolerance: Basic Test Suite</name>

    <dependencies>
        <dependency>
            <groupId>io.smallrye</groupId>
            <artifactId>smallrye-fault-tolerance</artifactId>
            <scope>test</scope>
        </dependency>
        <dependency>
            <groupId>io.smallrye</groupId>
            <artifactId>smallrye-fault-tolerance-kotlin</artifactId>
            <scope>test</scope>
        </dependency>
        <dependency>
            <groupId>io.smallrye</groupId>
            <artifactId>smallrye-fault-tolerance-mutiny</artifactId>
            <scope>test</scope>
        </dependency>
        <dependency>
            <groupId>io.smallrye</groupId>
            <artifactId>smallrye-fault-tolerance-rxjava3</artifactId>
            <scope>test</scope>
        </dependency>
        <dependency>
            <groupId>io.smallrye</groupId>
            <artifactId>smallrye-fault-tolerance-core</artifactId>
            <type>test-jar</type>
            <scope>test</scope>
        </dependency>
        <dependency>
            <groupId>io.smallrye</groupId>
            <artifactId>smallrye-fault-tolerance-standalone</artifactId>
            <type>test-jar</type>
            <scope>test</scope>
        </dependency>

        <dependency>
            <groupId>io.smallrye.config</groupId>
            <artifactId>smallrye-config</artifactId>
            <scope>test</scope>
        </dependency>
        <dependency>
            <groupId>io.smallrye</groupId>
            <artifactId>smallrye-metrics</artifactId>
            <scope>test</scope>
        </dependency>
        <dependency>
            <groupId>io.smallrye.reactive</groupId>
            <artifactId>mutiny</artifactId>
            <scope>test</scope>
        </dependency>
        <dependency>
            <groupId>io.reactivex.rxjava3</groupId>
            <artifactId>rxjava</artifactId>
            <scope>test</scope>
        </dependency>
        <dependency>
<<<<<<< HEAD
            <groupId>io.smallrye.reactive</groupId>
            <artifactId>smallrye-reactive-converter-mutiny</artifactId>
            <version>${version.smallrye-reactive-converter}</version>
            <scope>test</scope>
        </dependency>
        <dependency>
            <groupId>io.smallrye.reactive</groupId>
            <artifactId>smallrye-reactive-converter-rxjava3</artifactId>
            <version>${version.smallrye-reactive-converter}</version>
=======
            <groupId>org.jetbrains.kotlin</groupId>
            <artifactId>kotlin-stdlib</artifactId>
            <scope>test</scope>
        </dependency>
        <dependency>
            <groupId>org.jetbrains.kotlinx</groupId>
            <artifactId>kotlinx-coroutines-jdk8</artifactId>
>>>>>>> bc80bbb0
            <scope>test</scope>
        </dependency>

        <dependency>
            <groupId>org.jboss.weld</groupId>
            <artifactId>weld-junit5</artifactId>
            <scope>test</scope>
        </dependency>
        <dependency>
            <groupId>org.junit.jupiter</groupId>
            <artifactId>junit-jupiter</artifactId>
            <scope>test</scope>
        </dependency>
        <dependency>
            <groupId>org.junit-pioneer</groupId>
            <artifactId>junit-pioneer</artifactId>
            <scope>test</scope>
        </dependency>
        <dependency>
            <groupId>org.assertj</groupId>
            <artifactId>assertj-core</artifactId>
            <scope>test</scope>
        </dependency>
        <dependency>
            <groupId>org.awaitility</groupId>
            <artifactId>awaitility</artifactId>
            <scope>test</scope>
        </dependency>
    </dependencies>

    <build>
        <plugins>
            <plugin>
                <groupId>org.jetbrains.kotlin</groupId>
                <artifactId>kotlin-maven-plugin</artifactId>
                <version>${version.kotlin}</version>
                <executions>
                    <execution>
                        <id>compile</id>
                        <goals>
                            <goal>compile</goal>
                        </goals>
                        <configuration>
                            <sourceDirs>
                                <sourceDir>${project.basedir}/src/main/kotlin</sourceDir>
                                <sourceDir>${project.basedir}/src/main/java</sourceDir>
                            </sourceDirs>
                        </configuration>
                    </execution>
                    <execution>
                        <id>test-compile</id>
                        <goals>
                            <goal>test-compile</goal>
                        </goals>
                        <configuration>
                            <sourceDirs>
                                <sourceDir>${project.basedir}/src/test/kotlin</sourceDir>
                                <sourceDir>${project.basedir}/src/test/java</sourceDir>
                            </sourceDirs>
                        </configuration>
                    </execution>
                </executions>
            </plugin>
            <plugin>
                <groupId>org.apache.maven.plugins</groupId>
                <artifactId>maven-compiler-plugin</artifactId>
                <executions>
                    <!-- Replacing default-compile as it is treated specially by Maven -->
                    <execution>
                        <id>default-compile</id>
                        <phase>none</phase>
                    </execution>
                    <!-- Replacing default-testCompile as it is treated specially by Maven -->
                    <execution>
                        <id>default-testCompile</id>
                        <phase>none</phase>
                    </execution>
                    <execution>
                        <id>java-compile</id>
                        <phase>compile</phase>
                        <goals>
                            <goal>compile</goal>
                        </goals>
                    </execution>
                    <execution>
                        <id>java-test-compile</id>
                        <phase>test-compile</phase>
                        <goals>
                            <goal>testCompile</goal>
                        </goals>
                    </execution>
                </executions>
            </plugin>
            <plugin>
                <groupId>org.apache.maven.plugins</groupId>
                <artifactId>maven-surefire-plugin</artifactId>
                <configuration>
                    <systemPropertyVariables>
                        <java.util.logging.config.file>${project.build.testOutputDirectory}/logging.properties</java.util.logging.config.file>
                    </systemPropertyVariables>
                </configuration>
            </plugin>
        </plugins>
    </build>

    <profiles>
        <profile>
            <id>coverage</id>
            <properties>
                <argLine>@{jacocoArgLine}</argLine>
            </properties>
            <build>
                <plugins>
                    <plugin>
                        <groupId>org.jacoco</groupId>
                        <artifactId>jacoco-maven-plugin</artifactId>
                    </plugin>
                </plugins>
            </build>
        </profile>
    </profiles>
</project><|MERGE_RESOLUTION|>--- conflicted
+++ resolved
@@ -20,11 +20,7 @@
     <parent>
         <artifactId>smallrye-fault-tolerance-testsuite-parent</artifactId>
         <groupId>io.smallrye</groupId>
-<<<<<<< HEAD
         <version>6.0.0-SNAPSHOT</version>
-=======
-        <version>5.4.0</version>
->>>>>>> bc80bbb0
     </parent>
 
     <artifactId>smallrye-fault-tolerance-testsuite-basic</artifactId>
@@ -86,17 +82,6 @@
             <scope>test</scope>
         </dependency>
         <dependency>
-<<<<<<< HEAD
-            <groupId>io.smallrye.reactive</groupId>
-            <artifactId>smallrye-reactive-converter-mutiny</artifactId>
-            <version>${version.smallrye-reactive-converter}</version>
-            <scope>test</scope>
-        </dependency>
-        <dependency>
-            <groupId>io.smallrye.reactive</groupId>
-            <artifactId>smallrye-reactive-converter-rxjava3</artifactId>
-            <version>${version.smallrye-reactive-converter}</version>
-=======
             <groupId>org.jetbrains.kotlin</groupId>
             <artifactId>kotlin-stdlib</artifactId>
             <scope>test</scope>
@@ -104,7 +89,6 @@
         <dependency>
             <groupId>org.jetbrains.kotlinx</groupId>
             <artifactId>kotlinx-coroutines-jdk8</artifactId>
->>>>>>> bc80bbb0
             <scope>test</scope>
         </dependency>
 
