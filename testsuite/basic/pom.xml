<?xml version="1.0" encoding="UTF-8"?>
<!--
 ~  Copyright 2017 Red Hat, Inc.
 ~
 ~  Licensed under the Apache License, Version 2.0 (the "License");
 ~  you may not use this file except in compliance with the License.
 ~  You may obtain a copy of the License at
 ~
 ~    http://www.apache.org/licenses/LICENSE-2.0
 ~
 ~  Unless required by applicable law or agreed to in writing, software
 ~  distributed under the License is distributed on an "AS IS" BASIS,
 ~  WITHOUT WARRANTIES OR CONDITIONS OF ANY KIND, either express or implied.
 ~  See the License for the specific language governing permissions and
 ~  limitations under the License.
 -->
<project xmlns="http://maven.apache.org/POM/4.0.0" xmlns:xsi="http://www.w3.org/2001/XMLSchema-instance" xsi:schemaLocation="http://maven.apache.org/POM/4.0.0 http://maven.apache.org/xsd/maven-4.0.0.xsd">
    <modelVersion>4.0.0</modelVersion>

    <parent>
        <artifactId>smallrye-fault-tolerance-testsuite-parent</artifactId>
        <groupId>io.smallrye</groupId>
<<<<<<< HEAD
        <version>6.0.0-SNAPSHOT</version>
=======
        <version>5.5.0</version>
>>>>>>> f923b08e
    </parent>

    <artifactId>smallrye-fault-tolerance-testsuite-basic</artifactId>

    <name>SmallRye Fault Tolerance: Basic Test Suite</name>

    <dependencies>
        <dependency>
            <groupId>io.smallrye</groupId>
            <artifactId>smallrye-fault-tolerance</artifactId>
            <scope>test</scope>
        </dependency>
        <dependency>
            <groupId>io.smallrye</groupId>
            <artifactId>smallrye-fault-tolerance-kotlin</artifactId>
            <scope>test</scope>
        </dependency>
        <dependency>
            <groupId>io.smallrye</groupId>
            <artifactId>smallrye-fault-tolerance-mutiny</artifactId>
            <scope>test</scope>
        </dependency>
        <dependency>
            <groupId>io.smallrye</groupId>
            <artifactId>smallrye-fault-tolerance-rxjava3</artifactId>
            <scope>test</scope>
        </dependency>
        <dependency>
            <groupId>io.smallrye</groupId>
            <artifactId>smallrye-fault-tolerance-core</artifactId>
            <type>test-jar</type>
            <scope>test</scope>
        </dependency>
        <dependency>
            <groupId>io.smallrye</groupId>
            <artifactId>smallrye-fault-tolerance-standalone</artifactId>
            <type>test-jar</type>
            <scope>test</scope>
        </dependency>

        <dependency>
            <groupId>io.smallrye.config</groupId>
            <artifactId>smallrye-config</artifactId>
            <scope>test</scope>
        </dependency>
        <dependency>
            <groupId>io.smallrye</groupId>
            <artifactId>smallrye-metrics</artifactId>
            <scope>test</scope>
        </dependency>
        <dependency>
            <groupId>io.smallrye.reactive</groupId>
            <artifactId>mutiny</artifactId>
            <scope>test</scope>
        </dependency>
        <dependency>
            <groupId>io.reactivex.rxjava3</groupId>
            <artifactId>rxjava</artifactId>
            <scope>test</scope>
        </dependency>
        <dependency>
            <groupId>org.eclipse.microprofile.metrics</groupId>
            <artifactId>microprofile-metrics-api</artifactId>
            <scope>test</scope>
        </dependency>
        <dependency>
            <groupId>org.jetbrains.kotlin</groupId>
            <artifactId>kotlin-stdlib</artifactId>
            <scope>test</scope>
        </dependency>
        <dependency>
            <groupId>org.jetbrains.kotlinx</groupId>
            <artifactId>kotlinx-coroutines-jdk8</artifactId>
            <scope>test</scope>
        </dependency>

        <dependency>
            <groupId>org.jboss.weld</groupId>
            <artifactId>weld-junit5</artifactId>
            <scope>test</scope>
        </dependency>
        <dependency>
            <groupId>org.junit.jupiter</groupId>
            <artifactId>junit-jupiter</artifactId>
            <scope>test</scope>
        </dependency>
        <dependency>
            <groupId>org.assertj</groupId>
            <artifactId>assertj-core</artifactId>
            <scope>test</scope>
        </dependency>
        <dependency>
            <groupId>org.awaitility</groupId>
            <artifactId>awaitility</artifactId>
            <scope>test</scope>
        </dependency>
    </dependencies>

    <build>
        <plugins>
            <plugin>
                <groupId>org.jetbrains.kotlin</groupId>
                <artifactId>kotlin-maven-plugin</artifactId>
                <version>${version.kotlin}</version>
                <executions>
                    <execution>
                        <id>compile</id>
                        <goals>
                            <goal>compile</goal>
                        </goals>
                        <configuration>
                            <sourceDirs>
                                <sourceDir>${project.basedir}/src/main/kotlin</sourceDir>
                                <sourceDir>${project.basedir}/src/main/java</sourceDir>
                            </sourceDirs>
                        </configuration>
                    </execution>
                    <execution>
                        <id>test-compile</id>
                        <goals>
                            <goal>test-compile</goal>
                        </goals>
                        <configuration>
                            <sourceDirs>
                                <sourceDir>${project.basedir}/src/test/kotlin</sourceDir>
                                <sourceDir>${project.basedir}/src/test/java</sourceDir>
                            </sourceDirs>
                        </configuration>
                    </execution>
                </executions>
            </plugin>
            <plugin>
                <groupId>org.apache.maven.plugins</groupId>
                <artifactId>maven-compiler-plugin</artifactId>
                <executions>
                    <!-- Replacing default-compile as it is treated specially by Maven -->
                    <execution>
                        <id>default-compile</id>
                        <phase>none</phase>
                    </execution>
                    <!-- Replacing default-testCompile as it is treated specially by Maven -->
                    <execution>
                        <id>default-testCompile</id>
                        <phase>none</phase>
                    </execution>
                    <execution>
                        <id>java-compile</id>
                        <phase>compile</phase>
                        <goals>
                            <goal>compile</goal>
                        </goals>
                    </execution>
                    <execution>
                        <id>java-test-compile</id>
                        <phase>test-compile</phase>
                        <goals>
                            <goal>testCompile</goal>
                        </goals>
                    </execution>
                </executions>
            </plugin>
            <plugin>
                <groupId>org.apache.maven.plugins</groupId>
                <artifactId>maven-surefire-plugin</artifactId>
                <configuration>
                    <systemPropertyVariables>
                        <java.util.logging.config.file>${project.build.testOutputDirectory}/logging.properties</java.util.logging.config.file>
                    </systemPropertyVariables>
                </configuration>
            </plugin>
        </plugins>
    </build>

    <profiles>
        <profile>
            <id>coverage</id>
            <properties>
                <argLine>@{jacocoArgLine}</argLine>
            </properties>
            <build>
                <plugins>
                    <plugin>
                        <groupId>org.jacoco</groupId>
                        <artifactId>jacoco-maven-plugin</artifactId>
                    </plugin>
                </plugins>
            </build>
        </profile>
    </profiles>
</project><|MERGE_RESOLUTION|>--- conflicted
+++ resolved
@@ -20,11 +20,7 @@
     <parent>
         <artifactId>smallrye-fault-tolerance-testsuite-parent</artifactId>
         <groupId>io.smallrye</groupId>
-<<<<<<< HEAD
         <version>6.0.0-SNAPSHOT</version>
-=======
-        <version>5.5.0</version>
->>>>>>> f923b08e
     </parent>
 
     <artifactId>smallrye-fault-tolerance-testsuite-basic</artifactId>
