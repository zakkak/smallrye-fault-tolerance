--- conflicted
+++ resolved
@@ -18,11 +18,7 @@
   <parent>
     <artifactId>smallrye-fault-tolerance-testsuite-parent</artifactId>
     <groupId>io.smallrye</groupId>
-<<<<<<< HEAD
     <version>4.0.0-SNAPSHOT</version>
-=======
-    <version>2.1.6-SNAPSHOT</version>
->>>>>>> c9434ab4
   </parent>
   <modelVersion>4.0.0</modelVersion>
 
